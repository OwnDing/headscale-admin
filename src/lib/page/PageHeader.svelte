<script lang="ts">
	import { get, type Writable } from 'svelte/store';
	import { toggleLayout, type LayoutStyle } from '$lib/Stores';
	import { onMount } from 'svelte';
	import { SlideToggle } from '@skeletonlabs/skeleton';
	import { slide } from 'svelte/transition';
	import RawMdiViewListOutline from '~icons/mdi/view-list-outline';
	import RawMdiViewGridOutline from '~icons/mdi/view-grid-outline';
	import { focus } from '$lib/common/funcs';

	export let filterString: string = '';
	export let title: string;
	export let layout: Writable<LayoutStyle> | undefined = undefined;
	export let showButtonArea = false;

	export let buttonText: string | null = 'Create';
	$: layoutCurrent = layout ? get(layout) : null;
	$: regexIsValid = validRegex(filterString);

	function validRegex(filterString: string): boolean {
		try {
			const r = RegExp(filterString);
			return true;
		} catch (err) {
			return false;
		}
	}

	onMount(() => {
		const unsubLayout = layout?.subscribe((l) => (layoutCurrent = l));

		return () => {
			if (unsubLayout) {
				unsubLayout();
			}
		};
	});
</script>

<div class="py-5">
	<div class="flex flex-row justify-between">
		<div class="text-3xl md:text-4xl lg:text-5xl font-mono">{title}</div>
		{#if layout && layoutCurrent}
			<div class="flex pr-5">
				<RawMdiViewGridOutline />
				<SlideToggle
					class="pr-0 pt-5 text-end"
					name="toggle-layout-user"
					checked={get(layout) == 'list'}
					on:change={() => toggleLayout(layout)}
					active="bg-primary-500"
					background="bg-secondary-500"
					size="sm"
				/>
				<RawMdiViewListOutline />
			</div>
		{/if}
	</div>
	{#if $$slots.button}
<<<<<<< HEAD
		<!--div class="flex justify-start pt-4 space-x-5 {$$slots.button ? '' : 'invisible'}"-->
		<div class="flex justify-start pt-4 space-x-5">
=======
	<!--div class="flex justify-start pt-4 space-x-5 {$$slots.button ? '' : 'invisible'}"-->
	<div class="flex justify-start pt-4 space-x-5">
		{#if buttonText}
>>>>>>> 1d760460
			<button
				type="button"
				class="btn btn-sm variant-filled-success rounded-sm"
				on:click={(_) => (showButtonArea = !showButtonArea)}
			>
				{buttonText}
			</button>
<<<<<<< HEAD
			{#if $$props.filterString !== undefined}
				<input
					type="text"
					class="input rounded-md text-sm w-64 md:w-96 {regexIsValid ? '' : 'input-error'}"
					bind:value={filterString}
					use:focus
					placeholder="Search..."
				/>
			{/if}
		</div>
=======
		{/if}
		{#if $$props.filterString !== undefined}
			<input
				type="text"
				class="input rounded-md text-sm w-64 md:w-96 {regexIsValid ? '' : 'input-error'}"
				bind:value={filterString}
				use:focus
				placeholder="Search..."
			/>
		{/if}
	</div>
>>>>>>> 1d760460
	{/if}
</div>
{#if $$slots.button && showButtonArea}
	<div transition:slide class="pb-8">
		<slot name="button" />
	</div>
{/if}<|MERGE_RESOLUTION|>--- conflicted
+++ resolved
@@ -57,14 +57,9 @@
 		{/if}
 	</div>
 	{#if $$slots.button}
-<<<<<<< HEAD
-		<!--div class="flex justify-start pt-4 space-x-5 {$$slots.button ? '' : 'invisible'}"-->
-		<div class="flex justify-start pt-4 space-x-5">
-=======
 	<!--div class="flex justify-start pt-4 space-x-5 {$$slots.button ? '' : 'invisible'}"-->
 	<div class="flex justify-start pt-4 space-x-5">
 		{#if buttonText}
->>>>>>> 1d760460
 			<button
 				type="button"
 				class="btn btn-sm variant-filled-success rounded-sm"
@@ -72,18 +67,6 @@
 			>
 				{buttonText}
 			</button>
-<<<<<<< HEAD
-			{#if $$props.filterString !== undefined}
-				<input
-					type="text"
-					class="input rounded-md text-sm w-64 md:w-96 {regexIsValid ? '' : 'input-error'}"
-					bind:value={filterString}
-					use:focus
-					placeholder="Search..."
-				/>
-			{/if}
-		</div>
-=======
 		{/if}
 		{#if $$props.filterString !== undefined}
 			<input
@@ -95,7 +78,6 @@
 			/>
 		{/if}
 	</div>
->>>>>>> 1d760460
 	{/if}
 </div>
 {#if $$slots.button && showButtonArea}
