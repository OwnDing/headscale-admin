import { App } from "$lib/States.svelte";

<<<<<<< HEAD
export const version = 'v0.23.0';
=======
export const version = '0.24-dev';
>>>>>>> a25e46a1

export function debug(...data: unknown[]) {
	// output if console debugging is enabled
	if (App.debug.value) {
		console.log(new Date().toLocaleTimeString('en-US', { hour12: false }), ...data);
	}
}<|MERGE_RESOLUTION|>--- conflicted
+++ resolved
@@ -1,10 +1,6 @@
 import { App } from "$lib/States.svelte";
 
-<<<<<<< HEAD
-export const version = 'v0.23.0';
-=======
-export const version = '0.24-dev';
->>>>>>> a25e46a1
+export const version = '0.24.0';
 
 export function debug(...data: unknown[]) {
 	// output if console debugging is enabled
