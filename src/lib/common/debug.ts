--- conflicted
+++ resolved
@@ -1,10 +1,6 @@
 import { App } from "$lib/States.svelte";
 
-<<<<<<< HEAD
-export const version = '0.25.5';
-=======
 export const version = '0.25.6';
->>>>>>> 7546f08d
 
 export function debug(...data: unknown[]) {
 	// output if console debugging is enabled
