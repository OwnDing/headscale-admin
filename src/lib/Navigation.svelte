--- conflicted
+++ resolved
@@ -38,11 +38,8 @@
 		{ path: '/users', name: 'Users', logo: RawMdiPerson },
 		{ path: '/nodes', name: 'Nodes', logo: RawMdiDevices },
 		{ path: '/deploy', name: 'Deploy', logo: RawMdiHomeGroupPlus },
-<<<<<<< HEAD
-=======
 		{ path: '/routes', name: 'Routes', logo: RawMdiRouter },
 		...(false ? [{ path: '/acls', name: 'ACLs', logo: RawMdiSecurity }] : []),
->>>>>>> 1d760460
 		{ path: '/acls', name: 'ACLs', logo: RawMdiSecurity },
 		{ path: '/settings', name: 'Settings', logo: RawMdiSettings },
 	].filter((p) => p != undefined);
