<script lang="ts">
	import { base } from '$app/paths';
	import { getDrawerStore } from '@skeletonlabs/skeleton';

	import RawMdiDevices from '~icons/mdi/devices';
	import RawMdiHome from '~icons/mdi/home';
	import RawMdiHomeGroupPlus from '~icons/mdi/home-group-plus';
	import RawMdiPerson from '~icons/mdi/person';
	import RawMdiRouter from '~icons/mdi/router';
	import RawMdiSecurity from '~icons/mdi/security';
	import RawMdiSettings from '~icons/mdi/settings';

	import { page } from '$app/stores';
	import { ApiKeyInfoStore, ApiKeyStore, hasValidApi } from './Stores';
	import { onMount } from 'svelte';

	export let labels = true;

	const DrawerStore = getDrawerStore();

	$: classesActive = (href: string) =>
		href === $page.route.id ? 'bg-primary-300 dark:bg-primary-700' : '';

	let newPath = '';

	function setActivePath(path: string) {
		newPath = path;
	}

	type Page = {
		path: string;
		name: string;
		logo: ConstructorOfATypedSvelteComponent;
	};

	const allPages: Page[] = [
		{ path: '/', name: 'Home', logo: RawMdiHome },
		{ path: '/users', name: 'Users', logo: RawMdiPerson },
		{ path: '/nodes', name: 'Nodes', logo: RawMdiDevices },
		{ path: '/deploy', name: 'Deploy', logo: RawMdiHomeGroupPlus },
<<<<<<< HEAD
		{ path: '/acls', name: 'ACLs', logo: RawMdiSecurity },
=======
		{ path: '/routes', name: 'Routes', logo: RawMdiRouter },
		...(false ? [{ path: '/acls', name: 'ACLs', logo: RawMdiSecurity }] : []),
>>>>>>> 60e331d2
		{ path: '/settings', name: 'Settings', logo: RawMdiSettings },
	].filter(p => p != undefined);

	$: getPages = (): Page[] => {
		// before rendering, show no elements
		if (typeof window === 'undefined') {
			return [];
		}

		return hasValidApi() ? allPages : allPages.slice(-1);
	};

	$: pages = getPages();

	onMount(() => {
		const unsubApiKeyStore = ApiKeyStore.subscribe(() => {
			pages = getPages();
		});
		const unsubApiKeyInfoStore = ApiKeyInfoStore.subscribe(() => {
			pages = getPages();
		});
		return () => {
			unsubApiKeyStore();
			unsubApiKeyInfoStore();
		};
	});
</script>

<nav class="list-nav pt-0">
	<ul>
		{#each pages as p}
			<li>
				<a
					href="{base}{p.path}"
					class={'!rounded-none ' + classesActive(p.path)}
					on:click={() => {
						DrawerStore.close();
						setActivePath(p.path);
					}}
				>
					<span class="flex flex-row items-center text-lg">
						<svelte:component this={p.logo} class="mr-4" />
						{#if labels}
							<span class="text-sm">{p.name}</span>
						{/if}
					</span>
				</a>
			</li>
		{/each}
	</ul>
</nav><|MERGE_RESOLUTION|>--- conflicted
+++ resolved
@@ -38,12 +38,9 @@
 		{ path: '/users', name: 'Users', logo: RawMdiPerson },
 		{ path: '/nodes', name: 'Nodes', logo: RawMdiDevices },
 		{ path: '/deploy', name: 'Deploy', logo: RawMdiHomeGroupPlus },
-<<<<<<< HEAD
-		{ path: '/acls', name: 'ACLs', logo: RawMdiSecurity },
-=======
 		{ path: '/routes', name: 'Routes', logo: RawMdiRouter },
 		...(false ? [{ path: '/acls', name: 'ACLs', logo: RawMdiSecurity }] : []),
->>>>>>> 60e331d2
+		{ path: '/acls', name: 'ACLs', logo: RawMdiSecurity },
 		{ path: '/settings', name: 'Settings', logo: RawMdiSettings },
 	].filter(p => p != undefined);
 
